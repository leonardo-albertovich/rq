--- conflicted
+++ resolved
@@ -221,7 +221,36 @@
         self.assertEqual(job.id, id)
         self.assertEqual(job.func, access_self)
 
-<<<<<<< HEAD
+    def test_get_ttl(self):
+        """Getting job TTL."""
+        job_ttl = 1
+        default_ttl = 2
+        job = Job.create(func=say_hello, result_ttl=job_ttl)
+        job.save()
+        self.assertEqual(job.get_ttl(default_ttl=default_ttl), job_ttl)
+        self.assertEqual(job.get_ttl(), job_ttl)
+        job = Job.create(func=say_hello)
+        job.save()
+        self.assertEqual(job.get_ttl(default_ttl=default_ttl), default_ttl)
+        self.assertEqual(job.get_ttl(), None)
+
+    def test_cleanup(self):
+        """Test that jobs and results are expired properly."""
+        job = Job.create(func=say_hello)
+        job.save()
+        
+        # Jobs with negative TTLs don't expire
+        job.cleanup(ttl=-1)
+        self.assertEqual(self.testconn.ttl(job.key), -1)
+
+        # Jobs with positive TTLs are eventually deleted 
+        job.cleanup(ttl=100)
+        self.assertEqual(self.testconn.ttl(job.key), 100)
+
+        # Jobs with 0 TTL are immediately deleted
+        job.cleanup(ttl=0)
+        self.assertRaises(NoSuchJobError, Job.fetch, job.id, self.testconn)
+
     def test_cancel(self):
         """Canceling a job should remove references from Scheduler and Queue"""
         scheduler = Scheduler(connection=self.testconn)
@@ -232,35 +261,4 @@
         job = queue.enqueue(say_hello)
         self.assertIn(job.id, queue.job_ids)
         job.cancel()
-        self.assertNotIn(job.id, queue.job_ids)
-=======
-    def test_get_ttl(self):
-        """Getting job TTL."""
-        job_ttl = 1
-        default_ttl = 2
-        job = Job.create(func=say_hello, result_ttl=job_ttl)
-        job.save()
-        self.assertEqual(job.get_ttl(default_ttl=default_ttl), job_ttl)
-        self.assertEqual(job.get_ttl(), job_ttl)
-        job = Job.create(func=say_hello)
-        job.save()
-        self.assertEqual(job.get_ttl(default_ttl=default_ttl), default_ttl)
-        self.assertEqual(job.get_ttl(), None)
-
-    def test_cleanup(self):
-        """Test that jobs and results are expired properly."""
-        job = Job.create(func=say_hello)
-        job.save()
-        
-        # Jobs with negative TTLs don't expire
-        job.cleanup(ttl=-1)
-        self.assertEqual(self.testconn.ttl(job.key), -1)
-
-        # Jobs with positive TTLs are eventually deleted 
-        job.cleanup(ttl=100)
-        self.assertEqual(self.testconn.ttl(job.key), 100)
-
-        # Jobs with 0 TTL are immediately deleted
-        job.cleanup(ttl=0)
-        self.assertRaises(NoSuchJobError, Job.fetch, job.id, self.testconn)
->>>>>>> 5a5e14cc
+        self.assertNotIn(job.id, queue.job_ids)