from itertools import repeat
import signal
import time
<<<<<<< HEAD
from datetime import datetime
import warnings
=======
from datetime import datetime, timedelta
>>>>>>> b509d1ab

try:
    from logbook import Logger
    Logger = Logger   # Does nothing except it shuts up pyflakes annoying error
except ImportError:
    from logging import Logger

from rq.connections import get_current_connection
from rq.exceptions import NoSuchJobError
from rq.job import Job
from rq.queue import Queue

from redis import WatchError


class Scheduler(object):
    scheduler_key = 'rq:scheduler'
    scheduled_jobs_key = 'rq:scheduler:scheduled_jobs'

    def __init__(self, queue_name='default', interval=60, connection=None):
        if connection is None:
            connection = get_current_connection()
        self.connection = connection
        self.queue_name = queue_name
        self._interval = interval
        self.log = Logger('scheduler')

    def register_birth(self):
        if self.connection.exists(self.scheduler_key) and \
                not self.connection.hexists(self.scheduler_key, 'death'):
            raise ValueError("There's already an active RQ scheduler")
        key = self.scheduler_key
        now = time.time()
        with self.connection.pipeline() as p:
            p.delete(key)
            p.hset(key, 'birth', now)
            p.execute()

    def register_death(self):
        """Registers its own death."""
        with self.connection.pipeline() as p:
            p.hset(self.scheduler_key, 'death', time.time())
            p.expire(self.scheduler_key, 60)
            p.execute()

    def _install_signal_handlers(self):
        """
        Installs signal handlers for handling SIGINT and SIGTERM
        gracefully.
        """

        def stop(signum, frame):
            """
            Register scheduler's death and exit.
            """
            self.log.debug('Shutting down RQ scheduler...')
            self.register_death()
            raise SystemExit()

        signal.signal(signal.SIGINT, stop)
        signal.signal(signal.SIGTERM, stop)

    def _create_job(self, func, args=None, kwargs=None, commit=True,
                    result_ttl=None):
        """
        Creates an RQ job and saves it to Redis.
        """
        if func.__module__ == '__main__':
            raise ValueError(
                    'Functions from the __main__ module cannot be processed '
                    'by workers.')
        if args is None:
            args = ()
        if kwargs is None:
            kwargs = {}
        job = Job.create(func, args=args, connection=self.connection,
                         kwargs=kwargs, result_ttl=result_ttl)
        job.origin = self.queue_name
        if commit:
            job.save()
        return job

    def enqueue_at(self, scheduled_time, func, *args, **kwargs):
        """
        Pushes a job to the scheduler queue. The scheduled queue is a Redis sorted
        set ordered by timestamp - which in this case is job's scheduled execution time.

        Usage:

        from datetime import datetime
        from redis import Redis
        from rq.scheduler import Scheduler

        from foo import func

        redis = Redis()
        scheduler = Scheduler(queue_name='default', connection=redis)
        scheduler.enqueue_at(datetime(2020, 1, 1), func, 'argument', keyword='argument')
        """
        job = self._create_job(func, args=args, kwargs=kwargs)
        self.connection.zadd(self.scheduled_jobs_key, job.id,
                             int(scheduled_time.strftime('%s')))
        return job

    def enqueue_in(self, time_delta, func, *args, **kwargs):
        """
        Similar to ``enqueue_at``, but accepts a timedelta instead of datetime object.
        The job's scheduled execution time will be calculated by adding the timedelta
        to datetime.now().
        """
        job = self._create_job(func, args=args, kwargs=kwargs)
        self.connection.zadd(self.scheduled_jobs_key, job.id,
                             int((datetime.now() + time_delta).strftime('%s')))
        return job

    def enqueue_periodic(self, scheduled_time, interval, repeat, func,
                         *args, **kwargs):
        """
        Schedule a job to be periodically executed, at a certain interval.
        """
        return self.schedule(scheduled_time, func, args=args, kwargs=kwargs,
                            interval=interval, repeat=repeat)

    def schedule(self, scheduled_time, func, args=None, kwargs=None,
                interval=None, repeat=None, result_ttl=None):
        """
        Schedule a job to be periodically executed, at a certain interval.
        """
        # Set result_ttl to -1 for periodic jobs, if result_ttl not specified
        if interval is not None and result_ttl is None:
            result_ttl = -1
        job = self._create_job(func, args=args, kwargs=kwargs, commit=False,
                               result_ttl=result_ttl)
        if interval is not None:
            job.interval = int(interval)
        if repeat is not None:
            job.repeat = int(repeat)
        if repeat and interval is None:
            raise ValueError("Can't repeat a job without interval argument")
        job.save()
        self.connection.zadd(self.scheduled_jobs_key, job.id,
                             int(scheduled_time.strftime('%s')))
        return job

    def enqueue(self, scheduled_time, func, args=None, kwargs=None,
                interval=None, repeat=None, result_ttl=None):
        """
        This method is deprecated and only left in as a backwards compatibility
        alias for schedule().
        """
        warnings.warn("'enqueue()' has been deprecated in favor of '.schedule()'"
                      "and will be removed in a future release.", DeprecationWarning)
        return self.schedule(scheduled_time, func, args, kwargs, interval,
                             repeat, result_ttl)

    def cancel(self, job):
        """
        Pulls a job from the scheduler queue. This function accepts either a
        job_id or a job instance.
        """
        if isinstance(job, basestring):
            self.connection.zrem(self.scheduled_jobs_key, job)
        else:
            self.connection.zrem(self.scheduled_jobs_key, job.id)

    def __contains__(self, item):
        """
        Returns a boolean indicating whether the given job instance or job id is
        scheduled for execution.
        """
        job_id = item
        if isinstance(item, Job):
            job_id = item.id
        return self.connection.zscore(self.scheduled_jobs_key, job_id) is not None

    def change_execution_time(self, job, date_time):
        """
        Change a job's execution time. Wrap this in a transaction to prevent race condition.
        """
        with self.connection.pipeline() as pipe:
            while 1:
                try:
                    pipe.watch(self.scheduled_jobs_key)
                    if pipe.zscore(self.scheduled_jobs_key, job.id) is None:
                        raise ValueError('Job not in scheduled jobs queue')
                    pipe.zadd(self.scheduled_jobs_key, job.id, int(date_time.strftime('%s')))
                    break
                except WatchError:
                    # If job is still in the queue, retry otherwise job is already executed
                    # so we raise an error
                    if pipe.zscore(self.scheduled_jobs_key, job.id) is None:
                        raise ValueError('Job not in scheduled jobs queue')
                    continue

    def get_jobs(self, until=None, with_times=False):
        """
        Returns a list of job instances that will be queued until the given time.
        If no 'until' argument is given all jobs are returned. This function
        accepts datetime and timedelta instances as well as integers representing
        epoch values.
        If with_times is True a list of tuples consisting of the job instance and
        it's scheduled execution time is returned.
        """
        def epoch_to_datetime(epoch):
            return datetime.fromtimestamp(float(epoch))

        if until is None:
            until = "+inf"
        elif isinstance(until, datetime):
            until = until.strftime('%s')
        elif isinstance(until, timedelta):
            until = (datetime.now() + until).strftime('%s')
        job_ids = self.connection.zrangebyscore(self.scheduled_jobs_key, 0,
                                                until, withscores=with_times,
                                                score_cast_func=epoch_to_datetime)
        if not with_times:
            job_ids = zip(job_ids, repeat(None))
        jobs = []
        for job_id, sched_time in job_ids:
            try:
                job = Job.fetch(job_id, connection=self.connection)
                if with_times:
                    jobs.append((job, sched_time))
                else:
                    jobs.append(job)
            except NoSuchJobError:
                # Delete jobs that aren't there from scheduler
                self.cancel(job_id)
        return jobs

    def get_jobs_to_queue(self, with_times=False):
        """
        Returns a list of job instances that should be queued
        (score lower than current timestamp).
        If with_times is True a list of tuples consisting of the job instance and
        it's scheduled execution time is returned.
        """
        return self.get_jobs(int(time.strftime('%s')), with_times=with_times)

    def get_queue_for_job(self, job):
        """
        Returns a queue to put job into.
        """
        key = '{0}{1}'.format(Queue.redis_queue_namespace_prefix, job.origin)
        return Queue.from_queue_key(key, connection=self.connection)

    def enqueue_job(self, job):
        """
        Move a scheduled job to a queue. In addition, it also does puts the job
        back into the scheduler if needed.
        """
        self.log.debug('Pushing {0} to {1}'.format(job.id, job.origin))

        interval = getattr(job, 'interval', None)
        repeat = getattr(job, 'repeat', None)

        # If job is a repeated job, decrement counter
        if repeat:
            job.repeat = int(repeat) - 1
        job.enqueued_at = datetime.now()
        job.save()

        queue = self.get_queue_for_job(job)
        queue.push_job_id(job.id)
        self.connection.zrem(self.scheduled_jobs_key, job.id)

        if interval:
            # If this is a repeat job and counter has reached 0, don't repeat
            if repeat is not None:
                if job.repeat == 0:
                    return
            self.connection.zadd(self.scheduled_jobs_key, job.id,
                int(datetime.now().strftime('%s')) + int(interval))

    def enqueue_jobs(self):
        """
        Move scheduled jobs into queues.
        """
        jobs = self.get_jobs_to_queue()
        for job in jobs:
            self.enqueue_job(job)
        return jobs

    def run(self):
        """
        Periodically check whether there's any job that should be put in the queue (score
        lower than current time).
        """
        self.log.debug('Running RQ scheduler...')
        self.register_birth()
        self._install_signal_handlers()
        try:
            while True:
                self.enqueue_jobs()
                time.sleep(self._interval)
        finally:
            self.register_death()<|MERGE_RESOLUTION|>--- conflicted
+++ resolved
@@ -1,12 +1,9 @@
-from itertools import repeat
 import signal
 import time
-<<<<<<< HEAD
-from datetime import datetime
 import warnings
-=======
+
 from datetime import datetime, timedelta
->>>>>>> b509d1ab
+from itertools import repeat
 
 try:
     from logbook import Logger
