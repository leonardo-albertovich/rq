--- conflicted
+++ resolved
@@ -9,16 +9,8 @@
 
 - `ended_at` is now recorded for normally finished jobs, too.  (Previously only
   for failed jobs.)
-
-<<<<<<< HEAD
 - Adds support for both `Redis` and `StrictRedis` connection types
-
 - Makes `StrictRedis` the default connection type if none is explicitly provided
-=======
-- Adds support for both redis.Redis and redis.StrictRedis connection types
-
-- Makes StrictRedis the default is no connection is explicitly provided
->>>>>>> a1e02813
 
 
 ### 0.3.4
