import sys
import os
import errno
import random
import time
try:
    from procname import setprocname
except ImportError:
    def setprocname(*args, **kwargs):  # noqa
        pass
import socket
import signal
import traceback
import logging
from .queue import Queue, get_failed_queue
from .connections import get_current_connection
from .job import Status
from .utils import make_colorizer, utcnow, utcformat
from .logutils import setup_loghandlers
from .exceptions import NoQueueError, DequeueTimeout
from .timeouts import death_penalty_after
from .version import VERSION
from rq.compat import text_type, as_text

green = make_colorizer('darkgreen')
yellow = make_colorizer('darkyellow')
blue = make_colorizer('darkblue')

DEFAULT_WORKER_TTL = 420
DEFAULT_RESULT_TTL = 500
logger = logging.getLogger(__name__)


class StopRequested(Exception):
    pass


def iterable(x):
    return hasattr(x, '__iter__')


def compact(l):
    return [x for x in l if x is not None]

_signames = dict((getattr(signal, signame), signame)
                 for signame in dir(signal)
                 if signame.startswith('SIG') and '_' not in signame)


def signal_name(signum):
    # Hackety-hack-hack: is there really no better way to reverse lookup the
    # signal name?  If you read this and know a way: please provide a patch :)
    try:
        return _signames[signum]
    except KeyError:
        return 'SIG_UNKNOWN'


class Worker(object):
    redis_worker_namespace_prefix = 'rq:worker:'
    redis_workers_keys = 'rq:workers'

    @classmethod
    def all(cls, connection=None):
        """Returns an iterable of all Workers.
        """
        if connection is None:
            connection = get_current_connection()
        reported_working = connection.smembers(cls.redis_workers_keys)
        workers = [cls.find_by_key(as_text(key), connection)
                   for key in reported_working]
        return compact(workers)

    @classmethod
    def find_by_key(cls, worker_key, connection=None):
        """Returns a Worker instance, based on the naming conventions for
        naming the internal Redis keys.  Can be used to reverse-lookup Workers
        by their Redis keys.
        """
        prefix = cls.redis_worker_namespace_prefix
        if not worker_key.startswith(prefix):
            raise ValueError('Not a valid RQ worker key: %s' % (worker_key,))

        if connection is None:
            connection = get_current_connection()
        if not connection.exists(worker_key):
            connection.srem(cls.redis_workers_keys, worker_key)
            return None

        name = worker_key[len(prefix):]
        worker = cls([], name, connection=connection)
        queues = as_text(connection.hget(worker.key, 'queues'))
        worker._state = connection.hget(worker.key, 'state') or '?'
        worker._job_id = connection.hget(worker.key, 'current_job') or None
        if queues:
            worker.queues = [Queue(queue, connection=connection)
                             for queue in queues.split(',')]
        return worker

    def __init__(self, queues, name=None,
                 default_result_ttl=DEFAULT_RESULT_TTL, connection=None,
                 exc_handler=None, default_worker_ttl=DEFAULT_WORKER_TTL):  # noqa
        if connection is None:
            connection = get_current_connection()
        self.connection = connection
        if isinstance(queues, Queue):
            queues = [queues]
        self._name = name
        self.queues = queues
        self.validate_queues()
        self._exc_handlers = []
        self.default_result_ttl = default_result_ttl
        self.default_worker_ttl = default_worker_ttl
        self._state = 'starting'
        self._is_horse = False
        self._horse_pid = 0
        self._stopped = False
        self.log = logger
        self.failed_queue = get_failed_queue(connection=self.connection)

        # By default, push the "move-to-failed-queue" exception handler onto
        # the stack
        self.push_exc_handler(self.move_to_failed_queue)
        if exc_handler is not None:
            self.push_exc_handler(exc_handler)


    def validate_queues(self):  # noqa
        """Sanity check for the given queues."""
        if not iterable(self.queues):
            raise ValueError('Argument queues not iterable.')
        for queue in self.queues:
            if not isinstance(queue, Queue):
                raise NoQueueError('Give each worker at least one Queue.')

    def queue_names(self):
        """Returns the queue names of this worker's queues."""
        return map(lambda q: q.name, self.queues)

    def queue_keys(self):
        """Returns the Redis keys representing this worker's queues."""
        return map(lambda q: q.key, self.queues)


    @property  # noqa
    def name(self):
        """Returns the name of the worker, under which it is registered to the
        monitoring system.

        By default, the name of the worker is constructed from the current
        (short) host name and the current PID.
        """
        if self._name is None:
            hostname = socket.gethostname()
            shortname, _, _ = hostname.partition('.')
            self._name = '%s.%s' % (shortname, self.pid)
        return self._name

    @property
    def key(self):
        """Returns the worker's Redis hash key."""
        return self.redis_worker_namespace_prefix + self.name

    @property
    def pid(self):
        """The current process ID."""
        return os.getpid()

    @property
    def horse_pid(self):
        """The horse's process ID.  Only available in the worker.  Will return
        0 in the horse part of the fork.
        """
        return self._horse_pid

    @property
    def is_horse(self):
        """Returns whether or not this is the worker or the work horse."""
        return self._is_horse

    def procline(self, message):
        """Changes the current procname for the process.

        This can be used to make `ps -ef` output more readable.
        """
        setprocname('rq: %s' % (message,))


    def register_birth(self):  # noqa
        """Registers its own birth."""
        self.log.debug('Registering birth of worker %s' % (self.name,))
        if self.connection.exists(self.key) and \
                not self.connection.hexists(self.key, 'death'):
            raise ValueError('There exists an active worker named \'%s\' '
                             'already.' % (self.name,))
        key = self.key
        queues = ','.join(self.queue_names())
        with self.connection._pipeline() as p:
            p.delete(key)
            p.hset(key, 'birth', utcformat(utcnow()))
            p.hset(key, 'queues', queues)
            p.sadd(self.redis_workers_keys, key)
            p.expire(key, self.default_worker_ttl)
            p.execute()

    def register_death(self):
        """Registers its own death."""
        self.log.debug('Registering death')
        with self.connection._pipeline() as p:
            # We cannot use self.state = 'dead' here, because that would
            # rollback the pipeline
            p.srem(self.redis_workers_keys, self.key)
            p.hset(self.key, 'death', utcformat(utcnow()))
            p.expire(self.key, 60)
            p.execute()

<<<<<<< HEAD
    def set_state(self, state):
        self._state = state
        self.connection.hset(self.key, 'state', state)

    def _set_state(self, state):
        self.set_state(state)
=======
    def set_state(self, new_state, pipeline=None):
        self._state = new_state

        connection = pipeline if pipeline is not None else self.connection
        connection.hset(self.key, 'state', new_state)
>>>>>>> e81ee5b6

    def get_state(self):
        return self._state

    def _get_state(self):
        """Raise a DeprecationWarning if ``worker.state == X`` is used"""
        raise DeprecationWarning(
            "worker.state is deprecated, use worker.get_state() instead."
        )
        return self.get_state()
    
    state = property(_get_state, _set_state)

    def set_job_id(self, new_job_id, pipeline=None):
        self._job_id = new_job_id

        connection = pipeline if pipeline is not None else self.connection

        if new_job_id is None:
            connection.hdel(self.key, 'current_job')
        else:
            connection.hset(self.key, 'current_job', new_job_id)

    def get_job_id(self):
        return self._job_id

    job_id = property(get_job_id, set_job_id)

    def get_current_job(self):
        """Returns the job id of the currently executing job."""
        job_id = self.get_job_id()

        if job_id is None:
            return None

        return Job.safe_fetch(job_id)

    @property
    def stopped(self):
        return self._stopped

    def _install_signal_handlers(self):
        """Installs signal handlers for handling SIGINT and SIGTERM
        gracefully.
        """

        def request_force_stop(signum, frame):
            """Terminates the application (cold shutdown).
            """
            self.log.warning('Cold shut down.')

            # Take down the horse with the worker
            if self.horse_pid:
                msg = 'Taking down horse %d with me.' % self.horse_pid
                self.log.debug(msg)
                try:
                    os.kill(self.horse_pid, signal.SIGKILL)
                except OSError as e:
                    # ESRCH ("No such process") is fine with us
                    if e.errno != errno.ESRCH:
                        self.log.debug('Horse already down.')
                        raise
            raise SystemExit()

        def request_stop(signum, frame):
            """Stops the current worker loop but waits for child processes to
            end gracefully (warm shutdown).
            """
            self.log.debug('Got signal %s.' % signal_name(signum))

            signal.signal(signal.SIGINT, request_force_stop)
            signal.signal(signal.SIGTERM, request_force_stop)

            msg = 'Warm shut down requested.'
            self.log.warning(msg)

            # If shutdown is requested in the middle of a job, wait until
            # finish before shutting down
            if self.get_state() == 'busy':
                self._stopped = True
                self.log.debug('Stopping after current horse is finished. '
                               'Press Ctrl+C again for a cold shutdown.')
            else:
                raise StopRequested()

        signal.signal(signal.SIGINT, request_stop)
        signal.signal(signal.SIGTERM, request_stop)


    def work(self, burst=False):  # noqa
        """Starts the work loop.

        Pops and performs all jobs on the current list of queues.  When all
        queues are empty, block and wait for new jobs to arrive on any of the
        queues, unless `burst` mode is enabled.

        The return value indicates whether any jobs were processed.
        """
        setup_loghandlers()
        self._install_signal_handlers()

        did_perform_work = False
        self.register_birth()
        self.log.info('RQ worker started, version %s' % VERSION)
        self.set_state('starting')
        try:
            while True:
                if self.stopped:
                    self.log.info('Stopping on request.')
                    break
                self.set_state('idle')
                qnames = self.queue_names()
                self.procline('Listening on %s' % ','.join(qnames))
                self.log.info('')
                self.log.info('*** Listening on %s...' %
                              green(', '.join(qnames)))
                timeout = None if burst else max(1, self.default_worker_ttl - 60)
                try:
                    result = self.dequeue_job_and_maintain_ttl(timeout)
                    if result is None:
                        break
                except StopRequested:
                    break

                self.set_state('busy')

                job, queue = result
                self.job_id = job.id

                # Use the public setter here, to immediately update Redis
                job.status = Status.STARTED
                self.log.info('%s: %s (%s)' % (green(queue.name),
                              blue(job.description), job.id))

<<<<<<< HEAD
                self.heartbeat((job.timeout or 180) + 60)
                self.execute_job(job)
                self.heartbeat()
                if job.status == Status.FINISHED:
=======
                self.connection.expire(self.key, (job.timeout or Queue.DEFAULT_TIMEOUT) + 60)
                self.fork_and_perform_job(job)
                self.connection.expire(self.key, self.default_worker_ttl)
                self.job_id = None

                if job.status == 'finished':
>>>>>>> e81ee5b6
                    queue.enqueue_dependents(job)

                did_perform_work = True
        finally:
            if not self.is_horse:
                self.register_death()
        return did_perform_work

    def dequeue_job_and_maintain_ttl(self, timeout):
        result = None
        while True:
            self.heartbeat()
            try:
                result = Queue.dequeue_any(self.queues, timeout,
                                           connection=self.connection)
                break
            except DequeueTimeout:
                pass

        self.heartbeat()
        return result

    def heartbeat(self, timeout=0):
        """Specifies a new worker timeout, typically by extending the
        expiration time of the worker, effectively making this a "heartbeat"
        to not expire the worker until the timeout passes.

        The next heartbeat should come before this time, or the worker will
        die (at least from the monitoring dashboards).

        The effective timeout can never be shorter than default_worker_ttl,
        only larger.
        """
        timeout = max(timeout, self.default_worker_ttl)
        self.connection.expire(self.key, timeout)
        self.log.debug('Sent heartbeat to prevent worker timeout. '
                       'Next one should arrive within {0} seconds.'.format(timeout))

    def execute_job(self, job):
        """Spawns a work horse to perform the actual work and passes it a job.
        The worker will wait for the work horse and make sure it executes
        within the given timeout bounds, or will end the work horse with
        SIGALRM.
        """
        child_pid = os.fork()
        if child_pid == 0:
            self.main_work_horse(job)
        else:
            self._horse_pid = child_pid
            self.procline('Forked %d at %d' % (child_pid, time.time()))
            while True:
                try:
                    os.waitpid(child_pid, 0)
                    break
                except OSError as e:
                    # In case we encountered an OSError due to EINTR (which is
                    # caused by a SIGINT or SIGTERM signal during
                    # os.waitpid()), we simply ignore it and enter the next
                    # iteration of the loop, waiting for the child to end.  In
                    # any other case, this is some other unexpected OS error,
                    # which we don't want to catch, so we re-raise those ones.
                    if e.errno != errno.EINTR:
                        raise

    def main_work_horse(self, job):
        """This is the entry point of the newly spawned work horse."""
        # After fork()'ing, always assure we are generating random sequences
        # that are different from the worker.
        random.seed()

        # Always ignore Ctrl+C in the work horse, as it might abort the
        # currently running job.
        # The main worker catches the Ctrl+C and requests graceful shutdown
        # after the current work is done.  When cold shutdown is requested, it
        # kills the current job anyway.
        signal.signal(signal.SIGINT, signal.SIG_IGN)
        signal.signal(signal.SIGTERM, signal.SIG_DFL)

        self._is_horse = True
        self.log = logger

        success = self.perform_job(job)

        # os._exit() is the way to exit from childs after a fork(), in
        # constrast to the regular sys.exit()
        os._exit(int(not success))

    def perform_job(self, job):
        """Performs the actual work of a job.  Will/should only be called
        inside the work horse's process.
        """
        self.procline('Processing %s from %s since %s' % (
            job.func_name,
            job.origin, time.time()))

        with self.connection._pipeline() as pipeline:
            try:
                with death_penalty_after(job.timeout or Queue.DEFAULT_TIMEOUT):
                    rv = job.perform()

                # Pickle the result in the same try-except block since we need to
                # use the same exc handling when pickling fails
                job._result = rv
                job._status = Status.FINISHED
                job.ended_at = utcnow()

                result_ttl = job.get_ttl(self.default_result_ttl)
                if result_ttl != 0:
                    job.save(pipeline=pipeline)
                job.cleanup(result_ttl, pipeline=pipeline)
                pipeline.execute()

            except Exception:
                # Use the public setter here, to immediately update Redis
                job.status = Status.FAILED
                self.handle_exception(job, *sys.exc_info())
                return False

        if rv is None:
            self.log.info('Job OK')
        else:
            self.log.info('Job OK, result = %s' % (yellow(text_type(rv)),))

        if result_ttl == 0:
            self.log.info('Result discarded immediately.')
        elif result_ttl > 0:
            self.log.info('Result is kept for %d seconds.' % result_ttl)
        else:
            self.log.warning('Result will never expire, clean up result key manually.')

        return True

    def handle_exception(self, job, *exc_info):
        """Walks the exception handler stack to delegate exception handling."""
        exc_string = ''.join(traceback.format_exception_only(*exc_info[:2]) +
                             traceback.format_exception(*exc_info))
        self.log.error(exc_string)

        for handler in reversed(self._exc_handlers):
            self.log.debug('Invoking exception handler %s' % (handler,))
            fallthrough = handler(job, *exc_info)

            # Only handlers with explicit return values should disable further
            # exc handling, so interpret a None return value as True.
            if fallthrough is None:
                fallthrough = True

            if not fallthrough:
                break

    def move_to_failed_queue(self, job, *exc_info):
        """Default exception handler: move the job to the failed queue."""
        exc_string = ''.join(traceback.format_exception(*exc_info))
        self.log.warning('Moving job to %s queue.' % self.failed_queue.name)
        self.failed_queue.quarantine(job, exc_info=exc_string)

    def push_exc_handler(self, handler_func):
        """Pushes an exception handler onto the exc handler stack."""
        self._exc_handlers.append(handler_func)

    def pop_exc_handler(self):
        """Pops the latest exception handler off of the exc handler stack."""
        return self._exc_handlers.pop()<|MERGE_RESOLUTION|>--- conflicted
+++ resolved
@@ -14,7 +14,7 @@
 import logging
 from .queue import Queue, get_failed_queue
 from .connections import get_current_connection
-from .job import Status
+from .job import Job, Status
 from .utils import make_colorizer, utcnow, utcformat
 from .logutils import setup_loghandlers
 from .exceptions import NoQueueError, DequeueTimeout
@@ -214,20 +214,13 @@
             p.expire(self.key, 60)
             p.execute()
 
-<<<<<<< HEAD
-    def set_state(self, state):
+    def set_state(self, state, pipeline=None):
         self._state = state
-        self.connection.hset(self.key, 'state', state)
+        connection = pipeline if pipeline is not None else self.connection
+        connection.hset(self.key, 'state', state)
 
     def _set_state(self, state):
         self.set_state(state)
-=======
-    def set_state(self, new_state, pipeline=None):
-        self._state = new_state
-
-        connection = pipeline if pipeline is not None else self.connection
-        connection.hset(self.key, 'state', new_state)
->>>>>>> e81ee5b6
 
     def get_state(self):
         return self._state
@@ -253,8 +246,6 @@
 
     def get_job_id(self):
         return self._job_id
-
-    job_id = property(get_job_id, set_job_id)
 
     def get_current_job(self):
         """Returns the job id of the currently executing job."""
@@ -355,26 +346,19 @@
                 self.set_state('busy')
 
                 job, queue = result
-                self.job_id = job.id
+                self.set_job_id(job.id)
 
                 # Use the public setter here, to immediately update Redis
                 job.status = Status.STARTED
                 self.log.info('%s: %s (%s)' % (green(queue.name),
                               blue(job.description), job.id))
 
-<<<<<<< HEAD
                 self.heartbeat((job.timeout or 180) + 60)
                 self.execute_job(job)
                 self.heartbeat()
+                self.set_job_id(None)
+                
                 if job.status == Status.FINISHED:
-=======
-                self.connection.expire(self.key, (job.timeout or Queue.DEFAULT_TIMEOUT) + 60)
-                self.fork_and_perform_job(job)
-                self.connection.expire(self.key, self.default_worker_ttl)
-                self.job_id = None
-
-                if job.status == 'finished':
->>>>>>> e81ee5b6
                     queue.enqueue_dependents(job)
 
                 did_perform_work = True
