--- conflicted
+++ resolved
@@ -53,11 +53,7 @@
     if args.url is not None:
         redis_conn = redis.StrictRedis.from_url(args.url)
     else:
-<<<<<<< HEAD
         redis_conn = redis.StrictRedis(host=args.host, port=args.port,
-                                       db=args.db, password=args.password)
-=======
-        redis_conn = redis.StrictRedis(host=args.host, port=args.port, db=args.db,
-            password=args.password, unix_socket_path=args.socket)
->>>>>>> 06f5d905
+                                       db=args.db, password=args.password,
+                                       unix_socket_path=args.socket)
     use_connection(redis_conn)